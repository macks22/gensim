--- conflicted
+++ resolved
@@ -192,13 +192,9 @@
     6.  remove stopwords; see `gensim.parsing.preprocessing` for the list of stopwords
 
     """
-<<<<<<< HEAD
     def __init__(self, source=None, dictionary=None, metadata=False, character_filters=None,
                  tokenizer=None, token_filters=None, processes=-1, no_below=1, no_above=1.0,
                  encoding='utf8', decoding_error_handling='strict'):
-=======
-    def __init__(self, input=None, dictionary=None, metadata=False, character_filters=None, tokenizer=None, token_filters=None):
->>>>>>> e667069e
         """
         Args:
             source (str): path to corpus source file to read documents from.
@@ -281,14 +277,10 @@
                 self.dictionary = dictionary
                 logger.info("Input stream provided but dictionary already initialized")
         else:
-<<<<<<< HEAD
             self.dictionary = Dictionary()
             logger.warning(
                 "No input document stream provided; assuming "
                 "dictionary will be initialized some other way.")
-=======
-            logger.warning("No input document stream provided; assuming dictionary will be initialized some other way.")
->>>>>>> e667069e
 
     @without_metadata
     def _build_dictionary(self):
@@ -402,19 +394,7 @@
         elements from the preprocessing. The default implementation assumes it is the former
         and returns False if the list is empty.
         """
-<<<<<<< HEAD
         return len(output) > 0
-=======
-        for character_filter in self.character_filters:
-            text = character_filter(text)
-            yield (character_filter, text)
-
-        tokens = self.tokenizer(text)
-        yield (self.tokenizer, tokens)
-
-        for token_filter in self.token_filters:
-            yield (token_filter, token_filter(tokens))
->>>>>>> e667069e
 
     def get_texts(self):
         """Iterate over the collection, yielding one document at a time. A document
@@ -462,13 +442,8 @@
         if not 0 <= n:
             raise ValueError("Negative sample size n {0:d}.".format(n))
 
-<<<<<<< HEAD
         # Use get_texts because some docs from getstream may be removed in preprocessing.
         for i, sample in enumerate(self.get_texts()):
-=======
-        i = 0
-        for i, sample in enumerate(self.getstream()):
->>>>>>> e667069e
             if i == length:
                 break
 
@@ -487,15 +462,11 @@
         if self.length is None:
             self._cache_corpus_length()
         return self.length
-<<<<<<< HEAD
 
     def _cache_corpus_length(self):
         # cache the corpus length
         # Use get_texts because some docs from getstream may be removed in preprocessing.
         self.length = sum(1 for _ in self.get_texts())
-# endclass TextCorpus
-=======
->>>>>>> e667069e
 
 
 class TextDirectoryCorpus(TextCorpus):
@@ -605,20 +576,11 @@
                         yield line.strip()
                 else:
                     yield f.read().strip()
-# endclass TextDirectoryCorpus
 
 
 def unicode_and_tokenize(text):
     return utils.to_unicode(text).split()
 
-<<<<<<< HEAD
-=======
-    def _cache_corpus_length(self):
-        if not self.lines_are_documents:
-            self.length = sum(1 for _ in self.iter_filepaths())
-        else:
-            self.length = sum(1 for _ in self.getstream())
->>>>>>> e667069e
 
 class TextTokensIterator(object):
     """Mixin for TextCorpus that changes its __iter__ to yield results of get_texts."""
