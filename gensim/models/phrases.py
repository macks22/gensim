#!/usr/bin/env python
# -*- coding: utf-8 -*-
# Licensed under the GNU LGPL v2.1 - http://www.gnu.org/licenses/lgpl.html

"""
Automatically detect common phrases (multiword expressions) from a stream of sentences.

The phrases are collocations (frequently co-occurring tokens). See [1]_ for the
exact formula.

For example, if your input stream (=an iterable, with each value a list of token strings) looks like:

>>> print(list(sentence_stream))
[[u'the', u'mayor', u'of', u'new', u'york', u'was', u'there'],
 [u'machine', u'learning', u'can', u'be', u'useful', u'sometimes'],
 ...,
]

you'd train the detector with:

>>> phrases = Phrases(sentence_stream)

and then create a performant Phraser object to transform any sentence (list of token strings) using the standard gensim syntax:

>>> bigram = Phraser(phrases)
>>> sent = [u'the', u'mayor', u'of', u'new', u'york', u'was', u'there']
>>> print(bigram[sent])
[u'the', u'mayor', u'of', u'new_york', u'was', u'there']

(note `new_york` became a single token). As usual, you can also transform an entire
sentence stream using:

>>> print(list(bigram[any_sentence_stream]))
[[u'the', u'mayor', u'of', u'new_york', u'was', u'there'],
 [u'machine_learning', u'can', u'be', u'useful', u'sometimes'],
 ...,
]

You can also continue updating the collocation counts with new sentences, by:

>>> bigram.add_vocab(new_sentence_stream)

These **phrase streams are meant to be used during text preprocessing, before
converting the resulting tokens into vectors using `Dictionary`**. See the
:mod:`gensim.models.word2vec` module for an example application of using phrase detection.

The detection can also be **run repeatedly**, to get phrases longer than
two tokens (e.g. `new_york_times`):

>>> trigram = Phrases(bigram[sentence_stream])
>>> sent = [u'the', u'new', u'york', u'times', u'is', u'a', u'newspaper']
>>> print(trigram[bigram[sent]])
[u'the', u'new_york_times', u'is', u'a', u'newspaper']

.. [1] Tomas Mikolov, Ilya Sutskever, Kai Chen, Greg Corrado, and Jeffrey Dean.
       Distributed Representations of Words and Phrases and their Compositionality.
       In Proceedings of NIPS, 2013.

"""

import sys
import os
import logging
import warnings
from collections import defaultdict
import itertools as it
from functools import partial
from math import log

from six import iteritems, string_types, next

from gensim import utils, interfaces

logger = logging.getLogger(__name__)


def _is_single(obj):
    """
    Check whether `obj` is a single document or an entire corpus.
    Returns (is_single, new) 2-tuple, where `new` yields the same
    sequence as `obj`.

    `obj` is a single document if it is an iterable of strings.  It
    is a corpus if it is an iterable of documents.
    """
    obj_iter = iter(obj)
    try:
        peek = next(obj_iter)
        obj_iter = it.chain([peek], obj_iter)
    except StopIteration:
        # An empty object is a single document
        return True, obj
    if isinstance(peek, string_types):
        # It's a document, return the iterator
        return True, obj_iter
    else:
        # If the first item isn't a string, assume obj is a corpus
        return False, obj_iter


class Phrases(interfaces.TransformationABC):
    """
    Detect phrases, based on collected collocation counts. Adjacent words that appear
    together more frequently than expected are joined together with the `_` character.

    It can be used to generate phrases on the fly, using the `phrases[sentence]`
    and `phrases[corpus]` syntax.

    """

    def __init__(self, sentences=None, min_count=5, threshold=10.0, max_vocab_size=40000000,
                 delimiter=b'_', progress_per=10000, scoring='default'):
        """
        Initialize the model from an iterable of `sentences`. Each sentence must be
        a list of words (unicode strings) that will be used for training.

        The `sentences` iterable can be simply a list, but for larger corpora,
        consider a generator that streams the sentences directly from disk/network,
        without storing everything in RAM. See :class:`BrownCorpus`,
        :class:`Text8Corpus` or :class:`LineSentence` in the :mod:`gensim.models.word2vec`
        module for such examples.

        `min_count` ignore all words and bigrams with total collected count lower
        than this.

        `threshold` represents a score threshold for forming the phrases (higher means
        fewer phrases). A phrase of words `a` followed by `b` is accepted if the score of the
        phrase is greater than threshold. see the `scoring' setting

        `max_vocab_size` is the maximum size of the vocabulary. Used to control
        pruning of less common words, to keep memory under control. The default
        of 40M needs about 3.6GB of RAM; increase/decrease `max_vocab_size` depending
        on how much available memory you have.

        `delimiter` is the glue character used to join collocation tokens, and
        should be a byte string (e.g. b'_').

        `scoring` specifies how potential phrases are scored for comparison to the `threshold`
        setting. two settings are available:
        'default': from "Efficient Estimaton of Word Representations in Vector Space" by
            Mikolov, et. al.:
            (count(worda followed by wordb) - min_count) * N /
            (count(worda) * count(wordb)) > threshold`, where `N` is the total vocabulary size.
        'npmi': normalized pointwise mutual information, from "Normalized (Pointwise) Mutual
            Information in Colocation Extraction" by Gerlof Bouma:
            ln(prop(worda followed by wordb) / (prop(worda)*prop(wordb))) /
            - ln(prop(worda followed by wordb)
            where prop(n) is the count of n / the count of everything in the entire corpus
        'npmi' is more robust when dealing with common words that form part of common bigrams, and
            ranges from -1 to 1, but is slower to calculate than the default

        """
        if min_count <= 0:
            raise ValueError("min_count should be at least 1")

        if threshold <= 0 and scoring == 'default':
            raise ValueError("threshold should be positive for default scoring")
        if scoring == 'npmi' and (threshold < -1 or threshold > 1):
            raise ValueError("threshold should be between -1 and 1 for npmi scoring")

        if not (scoring == 'default' or scoring == 'npmi'):
            raise ValueError('unknown scoring function "' + scoring + '" specified')

        self.min_count = min_count
        self.threshold = threshold
        self.max_vocab_size = max_vocab_size
        self.vocab = defaultdict(int)  # mapping between utf8 token => its count
        self.min_reduce = 1  # ignore any tokens with count smaller than this
        self.delimiter = delimiter
        self.progress_per = progress_per
        self.scoring = scoring
        self.corpus_word_count = 0

        if sentences is not None:
            self.add_vocab(sentences)

    def __str__(self):
        """Get short string representation of this phrase detector."""
        return "%s<%i vocab, min_count=%s, threshold=%s, max_vocab_size=%s>" % (
            self.__class__.__name__, len(self.vocab), self.min_count,
            self.threshold, self.max_vocab_size
        )

    @staticmethod
    def learn_vocab(sentences, max_vocab_size, delimiter=b'_', progress_per=10000):
        """Collect unigram/bigram counts from the `sentences` iterable."""
        sentence_no = -1
        total_words = 0
        logger.info("collecting all words and their counts")
        vocab = defaultdict(int)
        min_reduce = 1
        for sentence_no, sentence in enumerate(sentences):
            if sentence_no % progress_per == 0:
                logger.info(
                    "PROGRESS: at sentence #%i, processed %i words and %i word types",
                    sentence_no, total_words, len(vocab)
                )
            sentence = [utils.any2utf8(w) for w in sentence]
            for bigram in zip(sentence, sentence[1:]):
                vocab[bigram[0]] += 1
                vocab[delimiter.join(bigram)] += 1
                total_words += 1

            if sentence:  # add last word skipped by previous loop
                word = sentence[-1]
                vocab[word] += 1
                total_words += 1

            if len(vocab) > max_vocab_size:
                utils.prune_vocab(vocab, min_reduce)
                min_reduce += 1

        logger.info(
            "collected %i word types from a corpus of %i words (unigram + bigrams) and %i sentences",
            len(vocab), total_words, sentence_no + 1
        )
        return min_reduce, vocab, total_words

    def add_vocab(self, sentences):
        """
        Merge the collected counts `vocab` into this phrase detector.

        """
        # uses a separate vocab to collect the token counts from `sentences`.
        # this consumes more RAM than merging new sentences into `self.vocab`
        # directly, but gives the new sentences a fighting chance to collect
        # sufficient counts, before being pruned out by the (large) accummulated
        # counts collected in previous learn_vocab runs.
        min_reduce, vocab, total_words = \
        self.learn_vocab(sentences, self.max_vocab_size, self.delimiter, self.progress_per)

        self.corpus_word_count += total_words
        if len(self.vocab) > 0:
            logger.info("merging %i counts into %s", len(vocab), self)
            self.min_reduce = max(self.min_reduce, min_reduce)
            for word, count in iteritems(vocab):
                self.vocab[word] += count
            if len(self.vocab) > self.max_vocab_size:
                utils.prune_vocab(self.vocab, self.min_reduce)
                self.min_reduce += 1
            logger.info("merged %s", self)
        else:
            # in common case, avoid doubling gigantic dict
            logger.info("using %i counts as vocab in %s", len(vocab), self)
            self.vocab = vocab

    def export_phrases(self, sentences, out_delimiter=b' ', as_tuples=False):
        """
        Generate an iterator that contains all phrases in given 'sentences'

        Example::

          >>> sentences = Text8Corpus(path_to_corpus)
          >>> bigram = Phrases(sentences, min_count=5, threshold=100)
          >>> for phrase, score in bigram.export_phrases(sentences):
          ...     print(u'{0}\t{1}'.format(phrase, score))

            then you can debug the threshold with generated tsv
        """

        vocab = self.vocab
        threshold = self.threshold
        delimiter = self.delimiter  # delimiter used for lookup
        min_count = self.min_count
        scoring = self.scoring
        corpus_word_count = self.corpus_word_count

        if scoring == 'default':
            scoring_function = partial(self.original_scorer, len_vocab=float(len(vocab)), min_count=float(min_count))
        elif scoring == 'npmi':
            scoring_function = partial(self.npmi_scorer, corpus_word_count=corpus_word_count)
        # no else here to catch unknown scoring function, check is done in Phrases.__init__

        for sentence in sentences:
            s = [utils.any2utf8(w) for w in sentence]
            last_bigram = False

            for word_a, word_b in zip(s, s[1:]):
                # last bigram check was moved here to save a few CPU cycles
                if word_a in vocab and word_b in vocab and not last_bigram:
                    bigram_word = delimiter.join((word_a, word_b))
                    if bigram_word in vocab:
                        count_a = float(vocab[word_a])
                        count_b = float(vocab[word_b])
                        count_ab = float(vocab[bigram_word])
                        score = scoring_function(count_a, count_b, count_ab)
                        if score > threshold and count_ab >= min_count:
                            if as_tuples:
                                yield ((word_a, word_b), score)
                            else:
                                yield (out_delimiter.join((word_a, word_b)), score)
                            last_bigram = True
                            continue
                last_bigram = False

    def __getitem__(self, sentence):
        """
        Convert the input tokens `sentence` (=list of unicode strings) into phrase
        tokens (=list of unicode strings, where detected phrases are joined by u'_').

        If `sentence` is an entire corpus (iterable of sentences rather than a single
        sentence), return an iterable that converts each of the corpus' sentences
        into phrases on the fly, one after another.

        Example::

          >>> sentences = Text8Corpus(path_to_corpus)
          >>> bigram = Phrases(sentences, min_count=5, threshold=100)
          >>> for sentence in phrases[sentences]:
          ...     print(u' '.join(s))
            he refuted nechaev other anarchists sometimes identified as pacifist anarchists advocated complete
            nonviolence leo_tolstoy

        """
        warnings.warn("For a faster implementation, use the gensim.models.phrases.Phraser class")

        is_single, sentence = _is_single(sentence)
        if not is_single:
            # if the input is an entire corpus (rather than a single sentence),
            # return an iterable stream.
            return self._apply(sentence)

        s, new_s = [utils.any2utf8(w) for w in sentence], []
        last_bigram = False
        vocab = self.vocab
        threshold = self.threshold
        delimiter = self.delimiter
        min_count = self.min_count
        for word_a, word_b in zip(s, s[1:]):
            if word_a in vocab and word_b in vocab:
                bigram_word = delimiter.join((word_a, word_b))
                if bigram_word in vocab and not last_bigram:
                    pa = float(vocab[word_a])
                    pb = float(vocab[word_b])
                    pab = float(vocab[bigram_word])
                    score = (pab - min_count) / pa / pb * len(vocab)
                    if score > threshold:
                        new_s.append(bigram_word)
                        last_bigram = True
                        continue

            if not last_bigram:
                new_s.append(word_a)
            last_bigram = False

        if s:  # add last word skipped by previous loop
            last_token = s[-1]
            if not last_bigram:
                new_s.append(last_token)

        return [utils.to_unicode(w) for w in new_s]

    # calculation of score based on original mikolov word2vec paper
    # len_vocab and min_count set so functools.partial works
    @staticmethod
    def original_scorer(worda_count, wordb_count, bigram_count, len_vocab=0.0, min_count=0.0):
        return (bigram_count - min_count) / worda_count / wordb_count * len_vocab

    # normalized PMI, requires corpus size
    @staticmethod
    def npmi_scorer(worda_count, wordb_count, bigram_count, corpus_word_count=0.0):
        pa = worda_count / corpus_word_count
        pb = wordb_count / corpus_word_count
        pab = bigram_count / corpus_word_count
        return log(pab / (pa * pb)) / -log(pab)


def pseudocorpus(source_vocab, sep):
    """Feeds source_vocab's compound keys back to it, to discover phrases"""
    for k in source_vocab:
        if sep not in k:
            continue
        unigrams = k.split(sep)
        for i in range(1, len(unigrams)):
            yield [sep.join(unigrams[:i]), sep.join(unigrams[i:])]


class Phraser(interfaces.TransformationABC):
    """
    Minimal state & functionality to apply results of a Phrases model to tokens.

    After the one-time initialization, a Phraser will be much smaller and
    somewhat faster than using the full Phrases model.

    Reflects the results of the source model's `min_count`, `threshold`, and
    `scoring` settings. (You can tamper with those & create a new Phraser to try
    other values.)

    """

    def __init__(self, phrases_model):
        self.threshold = phrases_model.threshold
        self.min_count = phrases_model.min_count
        self.delimiter = phrases_model.delimiter
        self.scoring = phrases_model.scoring
        self.phrasegrams = {}
        corpus = pseudocorpus(phrases_model.vocab, phrases_model.delimiter)
        logger.info('source_vocab length %i', len(phrases_model.vocab))
        count = 0
        for bigram, score in phrases_model.export_phrases(corpus, self.delimiter, as_tuples=True):
            if bigram in self.phrasegrams:
                logger.info('Phraser repeat %s', bigram)
            self.phrasegrams[bigram] = (phrases_model.vocab[self.delimiter.join(bigram)], score)
            count += 1
            if not count % 50000:
                logger.info('Phraser added %i phrasegrams', count)
        logger.info('Phraser built with %i %i phrasegrams', count, len(self.phrasegrams))

    def __getitem__(self, sentence):
        """
        Convert the input tokens `sentence` (=list of unicode strings) into phrase
        tokens (=list of unicode strings, where detected phrases are joined by u'_'
        (or other configured delimiter-character).

        If `sentence` is an entire corpus (iterable of sentences rather than a single
        sentence), return an iterable that converts each of the corpus' sentences
        into phrases on the fly, one after another.

        """
        is_single, sentence = _is_single(sentence)
        if not is_single:
            # if the input is an entire corpus (rather than a single sentence),
            # return an iterable stream.
            return self._apply(sentence)

        s, new_s = [utils.any2utf8(w) for w in sentence], []
        last_bigram = False
        phrasegrams = self.phrasegrams
        delimiter = self.delimiter
        for word_a, word_b in zip(s, s[1:]):
            bigram_tuple = (word_a, word_b)
            if phrasegrams.get(bigram_tuple, (-1, -1))[1] > self.threshold and not last_bigram:
                bigram_word = delimiter.join((word_a, word_b))
                new_s.append(bigram_word)
                last_bigram = True
                continue

            if not last_bigram:
                new_s.append(word_a)
            last_bigram = False

        if s:  # add last word skipped by previous loop
            last_token = s[-1]
            if not last_bigram:
                new_s.append(last_token)

        return [utils.to_unicode(w) for w in new_s]


if __name__ == '__main__':
    logging.basicConfig(format='%(asctime)s : %(threadName)s : %(levelname)s : %(message)s', level=logging.INFO)
    logging.info("running %s", " ".join(sys.argv))

    # check and process cmdline input
    program = os.path.basename(sys.argv[0])
    if len(sys.argv) < 2:
        print(globals()['__doc__'] % locals())
        sys.exit(1)
    infile = sys.argv[1]

<<<<<<< HEAD
    from gensim.models import Phrases  # for pickle
    from gensim.corpora.textcorpus import Text8Corpus

=======
    from gensim.models import Phrases  # noqa:F811 for pickle
    from gensim.models.word2vec import Text8Corpus
>>>>>>> e667069e
    sentences = Text8Corpus(infile)

    # test_doc = LineSentence('test/test_data/testcorpus.txt')
    bigram = Phrases(sentences, min_count=5, threshold=100)
    for s in bigram[sentences]:
        print(utils.to_utf8(u' '.join(s)))<|MERGE_RESOLUTION|>--- conflicted
+++ resolved
@@ -458,14 +458,9 @@
         sys.exit(1)
     infile = sys.argv[1]
 
-<<<<<<< HEAD
     from gensim.models import Phrases  # for pickle
     from gensim.corpora.textcorpus import Text8Corpus
 
-=======
-    from gensim.models import Phrases  # noqa:F811 for pickle
-    from gensim.models.word2vec import Text8Corpus
->>>>>>> e667069e
     sentences = Text8Corpus(infile)
 
     # test_doc = LineSentence('test/test_data/testcorpus.txt')
